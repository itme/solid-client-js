{
<<<<<<< HEAD
  "name": "@itme/lit-pod",
=======
  "name": "@inrupt/solid-client",
>>>>>>> 46eb797e
  "description": "Make your web apps work with Solid Pods.",
  "version": "0.0.1",
  "license": "MIT",
  "scripts": {
    "test": "eslint --config .eslintrc.js \"src/**\" && jest",
    "e2e-test": "jest --config=jest.e2e.config.js",
    "build": "rollup --config rollup.config.js",
    "prepublishOnly": "yarn run build",
    "list-licenses": "license-checker --production --csv --out LICENSE_DEPENDENCIES_ALL",
    "check-licenses": "license-checker --production --failOn \"AGPL-1.0-only; AGPL-1.0-or-later; AGPL-3.0-only; AGPL-3.0-or-later; Beerware; CC-BY-NC-1.0; CC-BY-NC-2.0; CC-BY-NC-2.5; CC-BY-NC-3.0; CC-BY-NC-4.0; CC-BY-NC-ND-1.0; CC-BY-NC-ND-2.0; CC-BY-NC-ND-2.5; CC-BY-NC-ND-3.0; CC-BY-NC-ND-4.0; CC-BY-NC-SA-1.0; CC-BY-NC-SA-2.0; CC-BY-NC-SA-2.5; CC-BY-NC-SA-3.0; CC-BY-NC-SA-4.0; CPAL-1.0; EUPL-1.0; EUPL-1.1; EUPL-1.1;  GPL-1.0-only; GPL-1.0-or-later; GPL-2.0-only;  GPL-2.0-or-later; GPL-3.0; GPL-3.0-only; GPL-3.0-or-later; SISSL;  SISSL-1.2; WTFPL\"",
    "lint": "eslint --config .eslintrc.js --fix"
  },
  "keywords": [
    "rdf",
    "solid",
    "linked data",
    "turtle"
  ],
  "homepage": "https://inrupt.github.io/solid-client-js/",
  "bugs": "https://github.com/inrupt/solid-client-js/issues",
  "main": "dist/index.js",
  "module": "dist/index.es.js",
  "types": "dist/index.d.ts",
  "sideEffects": false,
  "repository": {
    "type": "git",
    "url": "https://github.com/inrupt/solid-client-js.git"
  },
  "devDependencies": {
    "@types/http-link-header": "^1.0.1",
    "@types/jest": "^26.0.0",
    "@typescript-eslint/eslint-plugin": "^3.7.0",
    "@typescript-eslint/parser": "^3.7.0",
    "eslint": "^7.2.0",
    "eslint-plugin-jest": "^23.13.2",
    "eslint-plugin-license-header": "^0.2.0",
    "husky": "^4.2.5",
    "jest": "^26.0.1",
    "license-checker": "^25.0.1",
    "lint-staged": "^10.2.9",
    "prettier": "2.0.5",
    "rdf-namespaces": "^1.8.0",
    "rollup": "^2.15.0",
    "rollup-plugin-typescript2": "^0.27.1",
    "ts-jest": "^26.1.0",
    "typedoc": "^0.17.7",
    "typedoc-plugin-markdown": "^2.3.1",
    "typescript": "^3.9.5"
  },
  "dependencies": {
    "@rdfjs/dataset": "^1.0.1",
    "@types/n3": "^1.1.6",
    "@types/rdf-js": "^3.0.1",
    "@types/rdfjs__dataset": "^1.0.2",
    "cross-fetch": "^3.0.4",
    "http-link-header": "^1.0.2",
    "n3": "^1.4.0"
  },
  "husky": {
    "hooks": {
      "pre-commit": "lint-staged"
    }
  },
  "lint-staged": {
    "*.{js,jsx,ts,tsx}": "eslint --cache --fix",
    "*.{ts,tsx,js,jsx,css,md,mdx}": "prettier --write"
  }
}<|MERGE_RESOLUTION|>--- conflicted
+++ resolved
@@ -1,9 +1,5 @@
 {
-<<<<<<< HEAD
-  "name": "@itme/lit-pod",
-=======
-  "name": "@inrupt/solid-client",
->>>>>>> 46eb797e
+  "name": "@itme/solid-client",
   "description": "Make your web apps work with Solid Pods.",
   "version": "0.0.1",
   "license": "MIT",
