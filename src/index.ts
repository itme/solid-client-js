--- conflicted
+++ resolved
@@ -35,12 +35,8 @@
   getSourceUrl as getFetchedFrom,
 } from "./resource/resource";
 export {
-<<<<<<< HEAD
-  fetchFile,
-  fetchFileWithAcl,
-=======
   getFile,
->>>>>>> 932abbf7
+  getFileWithAcl,
   deleteFile,
   saveFileInContainer,
   overwriteFile,
